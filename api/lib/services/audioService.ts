import axios from 'axios';
<<<<<<< HEAD
import { AudioConversionSeam, ApiResponse } from '../types/contracts';
=======
import { AudioConversionSeam, ApiResponse, CreatureType, CharacterVoiceType } from '../types/contracts';
>>>>>>> cbfab6ac

export class AudioService {
  private elevenLabsApiUrl = 'https://api.elevenlabs.io/v1';
  private elevenLabsApiKey = process.env.ELEVENLABS_API_KEY;

  // Voice IDs for different voice types (ElevenLabs voice IDs)
  private voiceIds = {
    // Basic voices (backwards compatibility)
    female: process.env.ELEVENLABS_VOICE_FEMALE || 'EXAVITQu4vr4xnSDxMaL', // Bella
    male: process.env.ELEVENLABS_VOICE_MALE || 'pNInz6obpgDQGcFmaJgB', // Adam
    neutral: process.env.ELEVENLABS_VOICE_NEUTRAL || '21m00Tcm4TlvDq8ikWAM', // Rachel
    
    // Character-specific voices for multi-voice narratives
    vampire_male: process.env.ELEVENLABS_VOICE_VAMPIRE_MALE || 'ErXwobaYiN019PkySvjV', // Antoni (deep, seductive)
    vampire_female: process.env.ELEVENLABS_VOICE_VAMPIRE_FEMALE || 'EXAVITQu4vr4xnSDxMaL', // Bella (alluring)
    werewolf_male: process.env.ELEVENLABS_VOICE_WEREWOLF_MALE || 'pNInz6obpgDQGcFmaJgB', // Adam (rough, powerful)
    werewolf_female: process.env.ELEVENLABS_VOICE_WEREWOLF_FEMALE || 'AZnzlk1XvdvUeBnXmlld', // Domi (strong, wild)
    fairy_male: process.env.ELEVENLABS_VOICE_FAIRY_MALE || 'VR6AewLTigWG4xSOukaG', // Josh (light, ethereal)
    fairy_female: process.env.ELEVENLABS_VOICE_FAIRY_FEMALE || 'jsCqWAovK2LkecY7zXl4', // Freya (magical, delicate)
    human_male: process.env.ELEVENLABS_VOICE_HUMAN_MALE || 'pNInz6obpgDQGcFmaJgB', // Adam (natural, warm)
    human_female: process.env.ELEVENLABS_VOICE_HUMAN_FEMALE || 'EXAVITQu4vr4xnSDxMaL', // Bella (natural, warm)
    narrator: process.env.ELEVENLABS_VOICE_NARRATOR || '21m00Tcm4TlvDq8ikWAM' // Rachel (neutral, storytelling)
  };

  // Comprehensive emotion to voice settings mapping (90+ emotions)
  private emotionVoiceSettings = {
    // Basic emotions (7)
    'neutral': { stability: 0.7, similarity_boost: 0.8, style: 0.2 },
    'happy': { stability: 0.4, similarity_boost: 0.7, style: 0.8 },
    'sad': { stability: 0.8, similarity_boost: 0.9, style: 0.6 },
    'angry': { stability: 0.3, similarity_boost: 0.6, style: 0.9 },
    'fearful': { stability: 0.2, similarity_boost: 0.5, style: 0.7 },
    'surprised': { stability: 0.1, similarity_boost: 0.6, style: 0.9 },
    'disgusted': { stability: 0.6, similarity_boost: 0.7, style: 0.5 },
    
    // Romantic/intimate emotions (16)
    'seductive': { stability: 0.2, similarity_boost: 0.7, style: 0.8 },
    'passionate': { stability: 0.3, similarity_boost: 0.6, style: 0.9 },
    'tender': { stability: 0.8, similarity_boost: 0.9, style: 0.4 },
    'lustful': { stability: 0.1, similarity_boost: 0.5, style: 1.0 },
    'romantic': { stability: 0.5, similarity_boost: 0.8, style: 0.7 },
    'intimate': { stability: 0.6, similarity_boost: 0.8, style: 0.6 },
    'yearning': { stability: 0.4, similarity_boost: 0.7, style: 0.8 },
    'breathless': { stability: 0.2, similarity_boost: 0.6, style: 0.9 },
    'aroused': { stability: 0.1, similarity_boost: 0.5, style: 0.9 },
    'devoted': { stability: 0.7, similarity_boost: 0.8, style: 0.5 },
    'adoring': { stability: 0.5, similarity_boost: 0.8, style: 0.7 },
    'longing': { stability: 0.4, similarity_boost: 0.7, style: 0.8 },
    'satisfied': { stability: 0.6, similarity_boost: 0.8, style: 0.4 },
    'craving': { stability: 0.2, similarity_boost: 0.6, style: 0.9 },
    'worshiping': { stability: 0.5, similarity_boost: 0.8, style: 0.6 },
    'desiring': { stability: 0.3, similarity_boost: 0.7, style: 0.8 },
    
    // Physical/sensual emotions (12)
    'panting': { stability: 0.1, similarity_boost: 0.4, style: 0.8 },
    'gasping': { stability: 0.1, similarity_boost: 0.3, style: 0.9 },
    'trembling': { stability: 0.2, similarity_boost: 0.5, style: 0.7 },
    'shivering': { stability: 0.3, similarity_boost: 0.6, style: 0.6 },
    'aching': { stability: 0.4, similarity_boost: 0.7, style: 0.7 },
    'tingling': { stability: 0.2, similarity_boost: 0.6, style: 0.8 },
    'feverish': { stability: 0.2, similarity_boost: 0.5, style: 0.8 },
    'dizzy': { stability: 0.3, similarity_boost: 0.6, style: 0.7 },
    'exhausted': { stability: 0.8, similarity_boost: 0.8, style: 0.3 },
    'invigorated': { stability: 0.3, similarity_boost: 0.7, style: 0.8 },
    'weakened': { stability: 0.7, similarity_boost: 0.8, style: 0.4 },
    'energized': { stability: 0.2, similarity_boost: 0.6, style: 0.9 },
    
    // Complex emotional states (26)
    'anxious': { stability: 0.2, similarity_boost: 0.5, style: 0.8 },
    'excited': { stability: 0.3, similarity_boost: 0.6, style: 0.9 },
    'confident': { stability: 0.6, similarity_boost: 0.8, style: 0.5 },
    'nervous': { stability: 0.1, similarity_boost: 0.4, style: 0.7 },
    'amused': { stability: 0.4, similarity_boost: 0.7, style: 0.8 },
    'confused': { stability: 0.3, similarity_boost: 0.6, style: 0.6 },
    'determined': { stability: 0.7, similarity_boost: 0.8, style: 0.6 },
    'defiant': { stability: 0.4, similarity_boost: 0.6, style: 0.8 },
    'pleading': { stability: 0.3, similarity_boost: 0.7, style: 0.9 },
    'threatening': { stability: 0.5, similarity_boost: 0.7, style: 0.8 },
    'mocking': { stability: 0.3, similarity_boost: 0.6, style: 0.9 },
    'sarcastic': { stability: 0.4, similarity_boost: 0.7, style: 0.8 },
    'playful': { stability: 0.3, similarity_boost: 0.7, style: 0.9 },
    'serious': { stability: 0.8, similarity_boost: 0.9, style: 0.3 },
    'mysterious': { stability: 0.6, similarity_boost: 0.8, style: 0.7 },
    'sultry': { stability: 0.2, similarity_boost: 0.6, style: 0.9 },
    'whispering': { stability: 0.9, similarity_boost: 0.9, style: 0.2 },
    'shouting': { stability: 0.1, similarity_boost: 0.4, style: 1.0 },
    'desperate': { stability: 0.2, similarity_boost: 0.5, style: 0.9 },
    'hopeful': { stability: 0.5, similarity_boost: 0.7, style: 0.6 },
    'devastated': { stability: 0.6, similarity_boost: 0.8, style: 0.7 },
    'elated': { stability: 0.2, similarity_boost: 0.6, style: 0.9 },
    'melancholy': { stability: 0.7, similarity_boost: 0.8, style: 0.5 },
    'euphoric': { stability: 0.1, similarity_boost: 0.5, style: 1.0 },
    'bitter': { stability: 0.5, similarity_boost: 0.7, style: 0.7 },
    'envious': { stability: 0.4, similarity_boost: 0.6, style: 0.8 },
    
    // Social/power dynamics (12)
    'dominant': { stability: 0.6, similarity_boost: 0.8, style: 0.7 },
    'submissive': { stability: 0.7, similarity_boost: 0.8, style: 0.4 },
    'possessive': { stability: 0.4, similarity_boost: 0.7, style: 0.8 },
    'jealous': { stability: 0.3, similarity_boost: 0.6, style: 0.8 },
    'vulnerable': { stability: 0.6, similarity_boost: 0.8, style: 0.6 },
    'manipulative': { stability: 0.5, similarity_boost: 0.7, style: 0.8 },
    'trusting': { stability: 0.7, similarity_boost: 0.8, style: 0.4 },
    'betrayed': { stability: 0.4, similarity_boost: 0.7, style: 0.8 },
    'loyal': { stability: 0.8, similarity_boost: 0.9, style: 0.4 },
    'rebellious': { stability: 0.3, similarity_boost: 0.6, style: 0.9 },
    'obedient': { stability: 0.8, similarity_boost: 0.8, style: 0.3 },
    'independent': { stability: 0.6, similarity_boost: 0.8, style: 0.5 },
    
    // Supernatural/fantasy emotions (18)
    'otherworldly': { stability: 0.3, similarity_boost: 0.5, style: 0.9 },
    'ethereal': { stability: 0.7, similarity_boost: 0.6, style: 0.8 },
    'sinister': { stability: 0.4, similarity_boost: 0.6, style: 0.8 },
    'enchanting': { stability: 0.4, similarity_boost: 0.7, style: 0.9 },
    'hypnotic': { stability: 0.5, similarity_boost: 0.8, style: 0.7 },
    'predatory': { stability: 0.3, similarity_boost: 0.6, style: 0.9 },
    'protective': { stability: 0.6, similarity_boost: 0.8, style: 0.5 },
    'primal': { stability: 0.2, similarity_boost: 0.5, style: 1.0 },
    'magical': { stability: 0.4, similarity_boost: 0.6, style: 0.8 },
    'ancient': { stability: 0.8, similarity_boost: 0.9, style: 0.4 },
    'bloodthirsty': { stability: 0.2, similarity_boost: 0.5, style: 0.9 },
    'feral': { stability: 0.1, similarity_boost: 0.4, style: 1.0 },
    'enchanted': { stability: 0.5, similarity_boost: 0.7, style: 0.8 },
    'cursed': { stability: 0.4, similarity_boost: 0.6, style: 0.8 },
    'blessed': { stability: 0.7, similarity_boost: 0.8, style: 0.5 },
    'haunted': { stability: 0.5, similarity_boost: 0.7, style: 0.7 },
    'possessed': { stability: 0.2, similarity_boost: 0.5, style: 0.9 },
    'transcendent': { stability: 0.6, similarity_boost: 0.8, style: 0.6 },
    
    // Intensity variations (16)
    'gentle': { stability: 0.8, similarity_boost: 0.9, style: 0.3 },
    'fierce': { stability: 0.2, similarity_boost: 0.5, style: 1.0 },
    'intense': { stability: 0.3, similarity_boost: 0.6, style: 0.9 },
    'subtle': { stability: 0.9, similarity_boost: 0.9, style: 0.1 },
    'bold': { stability: 0.4, similarity_boost: 0.7, style: 0.8 },
    'timid': { stability: 0.8, similarity_boost: 0.8, style: 0.3 },
    'aggressive': { stability: 0.2, similarity_boost: 0.5, style: 0.9 },
    'calm': { stability: 0.9, similarity_boost: 0.9, style: 0.2 },
    'wild': { stability: 0.1, similarity_boost: 0.4, style: 1.0 },
    'controlled': { stability: 0.8, similarity_boost: 0.9, style: 0.3 },
    'regal': { stability: 0.8, similarity_boost: 0.9, style: 0.5 },
    'noble': { stability: 0.7, similarity_boost: 0.8, style: 0.4 },
    'common': { stability: 0.6, similarity_boost: 0.7, style: 0.6 },
    'formal': { stability: 0.8, similarity_boost: 0.8, style: 0.3 },
    'casual': { stability: 0.5, similarity_boost: 0.7, style: 0.6 },
    'refined': { stability: 0.7, similarity_boost: 0.8, style: 0.4 }
  };

  // Intensity modifiers for dynamic emotion scaling
  private intensityModifiers = {
    'slightly': { stabilityMod: 0.1, styleMod: -0.1 },
    'somewhat': { stabilityMod: 0.05, styleMod: -0.05 },
    'very': { stabilityMod: -0.1, styleMod: 0.15 },
    'extremely': { stabilityMod: -0.2, styleMod: 0.25 },
    'utterly': { stabilityMod: -0.3, styleMod: 0.3 },
    'barely': { stabilityMod: 0.2, styleMod: -0.2 },
    'overwhelmingly': { stabilityMod: -0.25, styleMod: 0.35 }
  };

  constructor() {
    if (!this.elevenLabsApiKey) {
      console.warn('⚠️  ELEVENLABS_API_KEY not found in environment variables');
    }
  }

  async convertToAudio(input: AudioConversionSeam['input']): Promise<ApiResponse<AudioConversionSeam['output']>> {
    const startTime = Date.now();

    try {
<<<<<<< HEAD
      // Use rawContent if available (with speaker tags), otherwise fall back to content
      // This allows us to process speaker-tagged content for multi-voice audio
      const sourceContent = (input as any).rawContent || input.content;
      
      // Check if content has speaker tags for multi-voice processing
      const hasSpaekerTags = sourceContent.includes('[') && sourceContent.includes(']:');
      
      let audioData: Buffer;
      
      if (hasSpaekerTags) {
        // Process with multi-voice and emotion support
        audioData = await this.processMultiVoiceAudio(sourceContent, input);
      } else {
        // Standard single-voice processing
        const cleanText = this.cleanHtmlForTTS(sourceContent);
=======
      // Clean HTML content for text-to-speech
      const cleanText = this.cleanHtmlForTTS(input.content);

      // Check if content has speaker tags for multi-voice processing
      const hasSpeakerTags = this.hasSpeakerTags(cleanText);
      
      let audioData: Buffer;
      
      if (hasSpeakerTags) {
        // Use multi-voice processing
        try {
          audioData = await this.generateMultiVoiceAudio(cleanText, input);
        } catch (multiVoiceError) {
          console.warn('Multi-voice generation failed, falling back to single voice:', multiVoiceError);
          // Fallback to single voice
          audioData = await this.callElevenLabsAPI(cleanText, input);
        }
      } else {
        // Use single voice processing
>>>>>>> cbfab6ac
        audioData = await this.callElevenLabsAPI(cleanText, input);
      }

      // Upload to storage and get URL (mock implementation)
      const audioUrl = await this.uploadAudioToStorage(audioData, input);

      // Create response
      const output: AudioConversionSeam['output'] = {
        audioId: this.generateAudioId(),
        storyId: input.storyId,
        audioUrl: audioUrl,
        duration: this.estimateDuration(this.cleanHtmlForTTS(sourceContent)),
        fileSize: audioData.length,
        format: input.format || 'mp3',
        voice: input.voice || 'female',
        speed: input.speed || 1.0,
        progress: {
          percentage: 100,
          status: 'completed',
          message: 'Audio conversion completed successfully',
          estimatedTimeRemaining: 0
        },
        completedAt: new Date()
      };

      return {
        success: true,
        data: output,
        metadata: {
          requestId: this.generateRequestId(),
          processingTime: Date.now() - startTime
        }
      };

    } catch (error: any) {
      console.error('Audio conversion error:', error);

      let errorCode = 'CONVERSION_FAILED';
      let errorMessage = 'Failed to convert story to audio';

      if (error.response?.status === 429) {
        errorCode = 'AUDIO_QUOTA_EXCEEDED';
        errorMessage = 'Audio generation quota exceeded';
      } else if (error.response?.status === 400) {
        errorCode = 'UNSUPPORTED_CONTENT';
        errorMessage = 'Story content contains unsupported elements';
      }

      return {
        success: false,
        error: {
          code: errorCode,
          message: errorMessage,
          details: error.message
        },
        metadata: {
          requestId: this.generateRequestId(),
          processingTime: Date.now() - startTime
        }
      };
    }
  }

<<<<<<< HEAD
  private async processMultiVoiceAudio(taggedContent: string, input: AudioConversionSeam['input']): Promise<Buffer> {
    // Split content by speaker tags and process each segment with appropriate voice and emotion
    const segments = this.splitBySpeakerTags(taggedContent);
    const audioSegments: Buffer[] = [];
    
    for (const segment of segments) {
      if (!segment.text.trim()) continue;
      
      // Determine voice for this speaker
      const voice = this.getVoiceForSpeaker(segment.speaker, input.voice || 'female');
      
      // Create input for this segment
      const segmentInput = {
        ...input,
        voice: voice as any
      };
      
      // Generate audio with emotion
      const segmentAudio = await this.callElevenLabsAPIWithEmotion(
        segment.text,
        segmentInput,
        segment.emotion
      );
      
      audioSegments.push(segmentAudio);
      
      // Add small pause between speakers (except for last segment)
      if (segments.indexOf(segment) < segments.length - 1) {
        const pauseAudio = this.generatePauseAudio(0.3); // 300ms pause
        audioSegments.push(pauseAudio);
      }
    }
    
    // Combine all audio segments
    return this.combineAudioBuffers(audioSegments);
  }

  private splitBySpeakerTags(content: string): Array<{ speaker: string; emotion?: string; text: string }> {
    const segments: Array<{ speaker: string; emotion?: string; text: string }> = [];
    
    // Split by speaker tags using regex
    const parts = content.split(/(\[[^\]]+\]:)/);
    
    let currentSpeaker = 'Narrator';
    let currentEmotion: string | undefined;
    
    for (let i = 0; i < parts.length; i++) {
      const part = parts[i].trim();
      
      if (part.match(/^\[[^\]]+\]:$/)) {
        // This is a speaker tag
        const parsed = this.extractEmotionFromSpeakerTag(part);
        currentSpeaker = parsed.speaker;
        currentEmotion = parsed.emotion;
      } else if (part && !part.match(/^\[[^\]]+\]:$/)) {
        // This is text content
        segments.push({
          speaker: currentSpeaker,
          emotion: currentEmotion,
          text: this.optimizeForSpeech(part)
        });
      }
    }
    
    return segments.filter(seg => seg.text.trim().length > 0);
  }

  private generatePauseAudio(durationSeconds: number): Buffer {
    // Generate silent audio buffer for pauses between speakers
    const sampleRate = 44100;
    const channels = 2;
    const bitsPerSample = 16;
    const numSamples = Math.floor(durationSeconds * sampleRate);
    
    // Create buffer filled with zeros (silence)
    return Buffer.alloc(numSamples * channels * (bitsPerSample / 8));
  }

  private combineAudioBuffers(buffers: Buffer[]): Buffer {
    // Simple concatenation of audio buffers
    // In a real implementation, you might want to handle audio headers properly
    return Buffer.concat(buffers);
  }

  private async callElevenLabsAPI(text: string, input: AudioConversionSeam['input']): Promise<Buffer> {
=======
  private async callElevenLabsAPI(text: string, input: AudioConversionSeam['input'], voiceOverride?: CharacterVoiceType): Promise<Buffer> {
>>>>>>> cbfab6ac
    if (!this.elevenLabsApiKey) {
      // Return mock audio data if no API key
      return this.generateMockAudioData(text);
    }

<<<<<<< HEAD
    const voiceId = this.voiceIds[input.voice || 'female'];

    try {
      const response = await axios.post(
        `${this.elevenLabsApiUrl}/text-to-speech/${voiceId}`,
        {
          text: text,
          model_id: 'eleven_monolingual_v1',
          voice_settings: {
            stability: 0.5,
            similarity_boost: 0.8,
            style: 0.5,
            use_speaker_boost: true
          }
        },
        {
          headers: {
            'Accept': 'audio/mpeg',
            'Content-Type': 'application/json',
            'xi-api-key': this.elevenLabsApiKey
          },
          responseType: 'arraybuffer',
          timeout: 60000 // 60 seconds timeout
        }
      );

      return Buffer.from(response.data);

    } catch (error: any) {
      console.error('ElevenLabs API error:', error.response?.data || error.message);
      throw error;
    }
  }

  private async callElevenLabsAPIWithEmotion(text: string, input: AudioConversionSeam['input'], emotion?: string): Promise<Buffer> {
    if (!this.elevenLabsApiKey) {
      // Return mock audio data if no API key
      return this.generateMockAudioData(text);
    }

    const voiceId = this.voiceIds[input.voice || 'female'];
    
    // Get dynamic emotion-specific voice settings using new system
    const voiceSettings = this.getEmotionVoiceSettings(emotion);
=======
    // Use voice override if provided, otherwise fall back to input voice or default
    const voiceKey = voiceOverride || input.voice || 'female';
    let voiceId = this.voiceIds[voiceKey];

    if (!voiceId) {
      console.warn(`Voice ID not found for ${voiceKey}, using default female voice`);
      voiceId = this.voiceIds['female'];
    }
>>>>>>> cbfab6ac

    try {
      const response = await axios.post(
        `${this.elevenLabsApiUrl}/text-to-speech/${voiceId}`,
        {
          text: text,
          model_id: 'eleven_monolingual_v1',
          voice_settings: {
            stability: 0.5,
            similarity_boost: 0.8,
            style: 0.5,
            use_speaker_boost: true
          }
        },
        {
          headers: {
            'Accept': 'audio/mpeg',
            'Content-Type': 'application/json',
            'xi-api-key': this.elevenLabsApiKey
          },
          responseType: 'arraybuffer',
          timeout: 60000 // 60 seconds timeout
        }
      );

      return Buffer.from(response.data);

    } catch (error: any) {
      console.error('ElevenLabs API error:', error.response?.data || error.message);
      throw error;
    }
  }

<<<<<<< HEAD
  private extractEmotionFromSpeakerTag(speakerTag: string): { speaker: string; emotion?: string } {
    // Parse speaker tags with advanced emotion support:
    // [Character Name]: normal speech
    // [Character Name, emotion]: single emotion
    // [Character Name, emotion1+emotion2]: emotion blend
    // [Character Name, very_emotion]: intensity modifier
    // [Narrator]: descriptive text
    // [Narrator, intimate]: intimate narration
    
    const match = speakerTag.match(/\[([^,\]]+)(?:,\s*([^,\]]+))?\]/);
    
    if (match) {
      const speaker = match[1].trim();
      const emotionStr = match[2] ? match[2].trim() : undefined;
      
      if (emotionStr) {
        // Process dynamic emotions (blends, intensities, etc.)
        const processedEmotion = this.processDynamicEmotion(emotionStr);
        return { speaker, emotion: processedEmotion };
=======
  private async uploadAudioToStorage(audioData: Buffer, input: AudioConversionSeam['input']): Promise<string> {
    // Mock storage upload - in real implementation, this would upload to S3, Cloudinary, etc.
    const filename = `story-${input.storyId}-audio.${input.format || 'mp3'}`;

    // Simulate upload delay
    await new Promise(resolve => setTimeout(resolve, 500));

    // Return mock URL
    return `https://storage.example.com/audio/${filename}`;
  }

  // ==================== MULTI-VOICE PROCESSING METHODS ====================

  private hasSpeakerTags(text: string): boolean {
    // Check if text contains speaker tags in format [Speaker]: or [Speaker, emotion]:
    return /\[([^\]]+)\]:\s*/.test(text);
  }

  private async generateMultiVoiceAudio(text: string, input: AudioConversionSeam['input']): Promise<Buffer> {
    const audioChunks = await this.parseAndAssignVoices(text, input);
    
    if (audioChunks.length === 0) {
      throw new Error('No audio chunks generated from multi-voice processing');
    }

    if (audioChunks.length === 1) {
      return audioChunks[0].audioData;
    }

    // Merge multiple audio chunks into single output
    return this.mergeAudioChunks(audioChunks);
  }

  private async parseAndAssignVoices(text: string, input: AudioConversionSeam['input']): Promise<Array<{speaker: string, text: string, voice: CharacterVoiceType, audioData: Buffer}>> {
    const chunks: Array<{speaker: string, text: string, voice: CharacterVoiceType, audioData: Buffer}> = [];
    
    // Split text by speaker tags while preserving the tags
    const segments = text.split(/(\[([^\]]+)\]:\s*)/);
    
    let currentSpeaker = 'Narrator';
    let currentVoice: CharacterVoiceType = 'narrator';
    
    for (let i = 0; i < segments.length; i++) {
      const segment = segments[i].trim();
      
      if (!segment) continue;
      
      // Check if this segment is a speaker tag
      const speakerMatch = segment.match(/\[([^\]]+)\]:\s*/);
      
      if (speakerMatch) {
        // This is a speaker tag - update current speaker and voice
        const speakerInfo = speakerMatch[1];
        currentSpeaker = speakerInfo.split(',')[0].trim(); // Remove emotion if present
        currentVoice = this.assignVoiceToSpeaker(currentSpeaker);
      } else if (segment.length > 0) {
        // This is dialogue or narrative text
        try {
          const audioData = await this.callElevenLabsAPI(segment, input, currentVoice);
          chunks.push({
            speaker: currentSpeaker,
            text: segment,
            voice: currentVoice,
            audioData: audioData
          });
        } catch (error) {
          console.warn(`Failed to generate audio for ${currentSpeaker}: ${error}`);
          // Continue with other chunks rather than failing completely
        }
>>>>>>> cbfab6ac
      }
      
      return { speaker, emotion: emotionStr };
    }
    
<<<<<<< HEAD
    return { speaker: speakerTag };
  }

  private processDynamicEmotion(emotionStr: string): string {
    // Handle various emotion formats:
    // "passionate+desperate" -> emotion blend
    // "very_seductive" -> intensity modifier
    // "extremely_angry" -> strong intensity
    // "slightly_nervous" -> weak intensity
    
    // Check for intensity modifiers
    const intensityMatch = emotionStr.match(/^(slightly|somewhat|very|extremely|utterly|barely|overwhelmingly)_(.+)$/);
    if (intensityMatch) {
      const [, intensity, baseEmotion] = intensityMatch;
      return `${intensity}_${baseEmotion}`;
    }
    
    // Check for emotion blends
    if (emotionStr.includes('+')) {
      const emotions = emotionStr.split('+').map(e => e.trim());
      return `blend_${emotions.join('_')}`;
    }
    
    return emotionStr;
  }

  private getEmotionVoiceSettings(emotion?: string): any {
    if (!emotion) {
      return {
        stability: 0.7,
        similarity_boost: 0.8,
        style: 0.2,
        use_speaker_boost: true
      };
    }

    // Handle intensity modifiers
    const intensityMatch = emotion.match(/^(slightly|somewhat|very|extremely|utterly|barely|overwhelmingly)_(.+)$/);
    if (intensityMatch) {
      const [, intensity, baseEmotion] = intensityMatch;
      return this.applyIntensityModifier(baseEmotion, intensity);
    }

    // Handle emotion blends
    if (emotion.startsWith('blend_')) {
      const emotions = emotion.replace('blend_', '').split('_');
      return this.blendEmotions(emotions);
    }

    // Handle regular emotions
    const emotionKey = emotion.toLowerCase() as keyof typeof this.emotionVoiceSettings;
    const emotionSettings = this.emotionVoiceSettings[emotionKey];
    
    if (emotionSettings) {
      return {
        ...emotionSettings,
        use_speaker_boost: true
      };
    }

    // Fallback for unknown emotions - try to infer from similar emotions
    return this.inferEmotionSettings(emotion);
  }

  private applyIntensityModifier(baseEmotion: string, intensity: string): any {
    const baseSettings = this.emotionVoiceSettings[baseEmotion.toLowerCase() as keyof typeof this.emotionVoiceSettings];
    const modifier = this.intensityModifiers[intensity as keyof typeof this.intensityModifiers];
    
    if (!baseSettings || !modifier) {
      return {
        stability: 0.7,
        similarity_boost: 0.8,
        style: 0.2,
        use_speaker_boost: true
      };
    }

    return {
      stability: Math.max(0.1, Math.min(0.9, baseSettings.stability + modifier.stabilityMod)),
      similarity_boost: Math.max(0.1, Math.min(0.9, baseSettings.similarity_boost)),
      style: Math.max(0.1, Math.min(1.0, baseSettings.style + modifier.styleMod)),
      use_speaker_boost: true
    };
  }

  private blendEmotions(emotions: string[]): any {
    // Blend multiple emotions by averaging their parameters
    const validEmotions = emotions
      .map(e => e.toLowerCase())
      .filter(e => e in this.emotionVoiceSettings)
      .slice(0, 3); // Max 3 emotions for performance

    if (validEmotions.length === 0) {
      return {
        stability: 0.7,
        similarity_boost: 0.8,
        style: 0.2,
        use_speaker_boost: true
      };
    }

    const blended = validEmotions.reduce((acc, emotion) => {
      const settings = this.emotionVoiceSettings[emotion as keyof typeof this.emotionVoiceSettings];
      acc.stability += settings.stability;
      acc.similarity_boost += settings.similarity_boost;
      acc.style += settings.style;
      return acc;
    }, { stability: 0, similarity_boost: 0, style: 0 });

    const count = validEmotions.length;
    return {
      stability: Math.max(0.1, Math.min(0.9, blended.stability / count)),
      similarity_boost: Math.max(0.1, Math.min(0.9, blended.similarity_boost / count)),
      style: Math.max(0.1, Math.min(1.0, blended.style / count)),
      use_speaker_boost: true
    };
  }

  private inferEmotionSettings(emotion: string): any {
    // AI-like inference for unknown emotions based on keywords
    const emotionLower = emotion.toLowerCase();
    
    // Romantic/sensual keywords
    if (emotionLower.includes('love') || emotionLower.includes('desire') || 
        emotionLower.includes('warm') || emotionLower.includes('soft')) {
      return { stability: 0.5, similarity_boost: 0.8, style: 0.7, use_speaker_boost: true };
    }
    
    // Aggressive/intense keywords
    if (emotionLower.includes('rage') || emotionLower.includes('fury') || 
        emotionLower.includes('harsh') || emotionLower.includes('violent')) {
      return { stability: 0.2, similarity_boost: 0.5, style: 0.9, use_speaker_boost: true };
    }
    
    // Mysterious/supernatural keywords
    if (emotionLower.includes('dark') || emotionLower.includes('shadow') || 
        emotionLower.includes('mystic') || emotionLower.includes('spell')) {
      return { stability: 0.6, similarity_boost: 0.7, style: 0.8, use_speaker_boost: true };
    }
    
    // Sad/melancholy keywords
    if (emotionLower.includes('sorrow') || emotionLower.includes('grief') || 
        emotionLower.includes('mourn') || emotionLower.includes('weep')) {
      return { stability: 0.8, similarity_boost: 0.9, style: 0.6, use_speaker_boost: true };
    }
    
    // Default fallback
    return {
      stability: 0.7,
      similarity_boost: 0.8,
      style: 0.2,
      use_speaker_boost: true
    };
  }

  private getVoiceForSpeaker(speaker: string, fallbackVoice: string = 'female'): string {
    // Map different speaker types to appropriate voices
    const speakerLower = speaker.toLowerCase();
    
    // Narrator always uses neutral voice
    if (speakerLower.includes('narrator')) {
      return 'neutral';
    }
    
    // Character voice assignment based on creature type and gender cues
    if (speakerLower.includes('vampire') || speakerLower.includes('lord') || 
        speakerLower.includes('king') || speakerLower.includes('duke') ||
        speakerLower.includes('prince') || speakerLower.includes('master')) {
      return 'male';
    }
    
    if (speakerLower.includes('werewolf') || speakerLower.includes('alpha') ||
        speakerLower.includes('beta') || speakerLower.includes('pack')) {
      return 'male';
    }
    
    if (speakerLower.includes('fairy') || speakerLower.includes('fae') ||
        speakerLower.includes('lady') || speakerLower.includes('queen') ||
        speakerLower.includes('duchess') || speakerLower.includes('princess')) {
      return 'female';
    }
    
    // Common female names and titles
    const femaleNames = ['sarah', 'emma', 'aria', 'luna', 'aurora', 'isabelle', 'elena', 'sophia'];
    const maleNames = ['drake', 'alexander', 'damien', 'gabriel', 'lucien', 'adrian', 'marcus', 'sebastian'];
    
    if (femaleNames.some(name => speakerLower.includes(name))) {
      return 'female';
    }
    
    if (maleNames.some(name => speakerLower.includes(name))) {
      return 'male';
    }
    
    return fallbackVoice;
  }

  private getSupportedEmotions(): string[] {
    return Object.keys(this.emotionVoiceSettings);
  }

  // Public method to get emotion information for frontend/debugging
  public getEmotionInfo() {
    const emotions = this.getSupportedEmotions();
    return {
      totalEmotions: emotions.length,
      categories: {
        basic: ['neutral', 'happy', 'sad', 'angry', 'fearful', 'surprised', 'disgusted'],
        romantic: ['seductive', 'passionate', 'tender', 'lustful', 'romantic', 'intimate', 'yearning', 'breathless', 'aroused', 'devoted', 'adoring', 'longing', 'satisfied', 'craving', 'worshiping', 'desiring'],
        physical: ['panting', 'gasping', 'trembling', 'shivering', 'aching', 'tingling', 'feverish', 'dizzy', 'exhausted', 'invigorated', 'weakened', 'energized'],
        complex: ['anxious', 'excited', 'confident', 'nervous', 'amused', 'confused', 'determined', 'defiant', 'pleading', 'threatening', 'mocking', 'sarcastic', 'playful', 'serious', 'mysterious', 'sultry', 'whispering', 'shouting', 'desperate', 'hopeful', 'devastated', 'elated', 'melancholy', 'euphoric', 'bitter', 'envious'],
        social: ['dominant', 'submissive', 'possessive', 'jealous', 'vulnerable', 'manipulative', 'trusting', 'betrayed', 'loyal', 'rebellious', 'obedient', 'independent'],
        supernatural: ['otherworldly', 'ethereal', 'sinister', 'enchanting', 'hypnotic', 'predatory', 'protective', 'primal', 'magical', 'ancient', 'bloodthirsty', 'feral', 'enchanted', 'cursed', 'blessed', 'haunted', 'possessed', 'transcendent'],
        intensity: ['gentle', 'fierce', 'intense', 'subtle', 'bold', 'timid', 'aggressive', 'calm', 'wild', 'controlled', 'regal', 'noble', 'common', 'formal', 'casual', 'refined']
      },
      dynamicFeatures: {
        emotionBlends: {
          description: 'Combine multiple emotions with + syntax',
          examples: ['passionate+desperate', 'seductive+mysterious', 'angry+hurt'],
          maxBlend: 3
        },
        intensityModifiers: {
          description: 'Modify emotion intensity with prefixes',
          modifiers: Object.keys(this.intensityModifiers),
          examples: ['very_seductive', 'extremely_angry', 'slightly_nervous', 'utterly_devastated']
        },
        aiInference: {
          description: 'System can infer settings for unknown emotions',
          examples: ['lovesick', 'heartbroken', 'spellbound', 'enchantress-like']
        }
      },
      allEmotions: emotions,
      exampleUsage: [
        '[Character, seductive]: "Come closer..."',
        '[Vampire Lord, very_threatening]: "You will regret this."',
        '[Sarah, passionate+desperate]: "I need you..."',
        '[Narrator, mysterious+ancient]: Long ago, in shadows deep...',
        '[Fairy Queen, extremely_regal]: "Bow before your queen."',
        '[Werewolf, feral+bloodthirsty]: "The hunt begins."',
        '[Character, slightly_nervous]: "I think... maybe..."'
      ],
      totalPossibleCombinations: 'Infinite (90+ base emotions × 7 intensities × unlimited blends)'
    };
  }

  // Method for testing emotion combinations
  public testEmotionCombination(emotionString: string): any {
    const processed = this.processDynamicEmotion(emotionString);
    const settings = this.getEmotionVoiceSettings(processed);
    
    return {
      original: emotionString,
      processed: processed,
      voiceSettings: settings,
      isBlend: processed.startsWith('blend_'),
      hasIntensity: processed.includes('_') && !processed.startsWith('blend_'),
      isInferred: !Object.keys(this.emotionVoiceSettings).includes(emotionString.toLowerCase())
    };
=======
    return chunks;
  }

  private assignVoiceToSpeaker(speakerName: string): CharacterVoiceType {
    const lowerName = speakerName.toLowerCase();
    
    // Handle narrator specifically
    if (lowerName.includes('narrator')) {
      return 'narrator';
    }
    
    // Infer gender from name patterns (basic implementation)
    const isFemale = this.inferGenderFromName(speakerName);
    
    // Detect character type from name patterns
    const characterType = this.detectCharacterType(speakerName);
    
    // Build voice key
    const voiceKey = `${characterType}_${isFemale ? 'female' : 'male'}` as CharacterVoiceType;
    
    // Ensure the voice exists in our mapping
    if (this.voiceIds[voiceKey]) {
      return voiceKey;
    }
    
    // Fallback to human voices
    return isFemale ? 'human_female' : 'human_male';
  }

  private detectCharacterType(speakerName: string): 'vampire' | 'werewolf' | 'fairy' | 'human' {
    const lowerName = speakerName.toLowerCase();
    
    // Look for creature type indicators in the name
    if (lowerName.includes('vampire') || lowerName.includes('vamp') || lowerName.includes('lord') || lowerName.includes('count')) {
      return 'vampire';
    }
    
    if (lowerName.includes('werewolf') || lowerName.includes('wolf') || lowerName.includes('lycan') || lowerName.includes('alpha')) {
      return 'werewolf';
    }
    
    if (lowerName.includes('fairy') || lowerName.includes('fae') || lowerName.includes('sprite') || lowerName.includes('pixie')) {
      return 'fairy';
    }
    
    // Default to human for unrecognized types
    return 'human';
  }

  private inferGenderFromName(name: string): boolean {
    const lowerName = name.toLowerCase();
    
    // Common female name patterns and indicators
    const femaleIndicators = [
      'lady', 'queen', 'princess', 'duchess', 'miss', 'mrs', 'ms',
      'sarah', 'emma', 'olivia', 'ava', 'isabella', 'sophia', 'mia',
      'charlotte', 'amelia', 'harper', 'evelyn', 'abigail', 'emily',
      'elizabeth', 'mila', 'ella', 'avery', 'sofia', 'camila', 'aria',
      'scarlett', 'victoria', 'madison', 'luna', 'grace', 'chloe',
      'penelope', 'layla', 'riley', 'zoey', 'nora', 'lily', 'eleanor',
      'hanna', 'lillian', 'addison', 'aubrey', 'ellie', 'stella',
      'natalie', 'zoe', 'leah', 'hazel', 'violet', 'aurora', 'savannah',
      'audrey', 'brooklyn', 'bella', 'claire', 'skylar', 'lucia',
      'aaliyah', 'josephine', 'anna', 'leilani', 'ivy', 'everly'
    ];
    
    // Common male name patterns and indicators
    const maleIndicators = [
      'lord', 'king', 'prince', 'duke', 'sir', 'mr', 'count', 'baron',
      'james', 'robert', 'john', 'michael', 'david', 'william', 'richard',
      'joseph', 'thomas', 'christopher', 'charles', 'daniel', 'matthew',
      'anthony', 'mark', 'donald', 'steven', 'paul', 'andrew', 'joshua',
      'kenneth', 'kevin', 'brian', 'george', 'timothy', 'ronald', 'jason',
      'edward', 'jeffrey', 'ryan', 'jacob', 'gary', 'nicholas', 'eric',
      'jonathan', 'stephen', 'larry', 'justin', 'scott', 'brandon', 'benjamin',
      'samuel', 'gregory', 'alexander', 'patrick', 'frank', 'raymond',
      'jack', 'dennis', 'jerry', 'tyler', 'aaron', 'jose', 'henry',
      'adam', 'douglas', 'nathan', 'peter', 'zachary', 'kyle', 'noah',
      'alan', 'ethan', 'jeremy', 'lionel', 'christian', 'andrew', 'elijah',
      'wayne', 'liam', 'roy', 'eugene', 'louis', 'arthur', 'sean',
      'austin', 'carl', 'harold', 'jordan', 'mason', 'owen', 'luke'
    ];
    
    // Check for explicit indicators
    for (const indicator of femaleIndicators) {
      if (lowerName.includes(indicator)) {
        return true;
      }
    }
    
    for (const indicator of maleIndicators) {
      if (lowerName.includes(indicator)) {
        return false;
      }
    }
    
    // Default to female if uncertain (can be adjusted based on preferences)
    return true;
>>>>>>> cbfab6ac
  }

  private mergeAudioChunks(chunks: Array<{speaker: string, text: string, voice: CharacterVoiceType, audioData: Buffer}>): Buffer {
    // Simple concatenation for MP3 files
    // In a real implementation, you would use audio processing libraries 
    // to properly merge audio with appropriate spacing and transitions
    
    let totalSize = 0;
    for (const chunk of chunks) {
      totalSize += chunk.audioData.length;
    }
    
    // Add small silence between chunks (simulated)
    const silenceBuffer = this.generateSilenceBuffer(500); // 500ms silence
    const totalSizeWithSilence = totalSize + (silenceBuffer.length * (chunks.length - 1));
    
    const mergedBuffer = Buffer.alloc(totalSizeWithSilence);
    let offset = 0;
    
    for (let i = 0; i < chunks.length; i++) {
      const chunk = chunks[i];
      chunk.audioData.copy(mergedBuffer, offset);
      offset += chunk.audioData.length;
      
      // Add silence between chunks (except after the last one)
      if (i < chunks.length - 1) {
        silenceBuffer.copy(mergedBuffer, offset);
        offset += silenceBuffer.length;
      }
    }
    
    return mergedBuffer;
  }

  private generateSilenceBuffer(durationMs: number): Buffer {
    // Generate a small buffer of silence
    // This is a simplified implementation - in production you'd want proper audio silence
    const sampleRate = 44100;
    const samples = Math.floor((durationMs / 1000) * sampleRate * 2); // stereo
    return Buffer.alloc(samples * 2); // 16-bit samples
  }

  private cleanHtmlForTTS(htmlContent: string): string {
    // Enhanced text processing for multi-voice TTS with speaker tag support
    
    // Step 1: Extract and preserve speaker tags for voice assignment
    const speakerTaggedContent = this.preserveSpeakerTags(htmlContent);
    
    // Step 2: Remove HTML tags but keep structure
    let cleanText = speakerTaggedContent
      .replace(/<h[1-6][^>]*>/gi, '\n\n') // Headers become paragraph breaks
      .replace(/<\/h[1-6]>/gi, '\n\n')
      .replace(/<p[^>]*>/gi, '\n') // Paragraphs become line breaks
      .replace(/<\/p>/gi, '\n')
      .replace(/<br[^>]*>/gi, '\n') // Line breaks
      .replace(/<[^>]*>/g, '') // Remove remaining HTML tags
      .replace(/\n\s*\n/g, '\n\n') // Normalize multiple newlines
      .replace(/\s+/g, ' ') // Normalize whitespace within lines
      .trim();

    // Step 3: Split into processable chunks respecting character limits
    const chunks = this.splitIntoChunks(cleanText);
    
    // Step 4: Add speech optimization
    const processedChunks = chunks.map(chunk => this.optimizeForSpeech(chunk));
    
    return processedChunks.join('\n\n');
  }

  private preserveSpeakerTags(htmlContent: string): string {
    // Preserve speaker tags in rawContent if available, otherwise extract from HTML
    // This method handles both clean HTML and tagged content from the story service
    
    // If content already has speaker tags, return as-is
    if (htmlContent.includes('[') && htmlContent.includes(']:')) {
      return htmlContent;
    }
    
    // Otherwise, try to identify dialogue and add basic speaker tags
    let taggedContent = htmlContent;
    
    // Basic dialogue detection and tagging
    taggedContent = taggedContent.replace(/"([^"]+)"/g, (match, dialogue) => {
      return `[Character]: "${dialogue}"`;
    });
    
    // Tag narrative content
    taggedContent = taggedContent.replace(/^(?!\[)([^"\n]+)$/gm, (match, text) => {
      if (text.trim() && !text.includes('[') && !text.includes('"')) {
        return `[Narrator]: ${text}`;
      }
      return text;
    });
    
    return taggedContent;
  }

  private splitIntoChunks(text: string, maxChunkSize: number = 2500): string[] {
    // Split text into chunks respecting ElevenLabs character limits
    // ElevenLabs has a ~5000 character limit per request, we use 2500 for safety
    
    const chunks: string[] = [];
    const lines = text.split('\n');
    let currentChunk = '';
    
    for (const line of lines) {
      const lineWithBreak = line + '\n';
      
      // If adding this line would exceed limit, save current chunk and start new one
      if (currentChunk.length + lineWithBreak.length > maxChunkSize && currentChunk.trim()) {
        chunks.push(currentChunk.trim());
        currentChunk = lineWithBreak;
      } else {
        currentChunk += lineWithBreak;
      }
    }
    
    // Add final chunk if not empty
    if (currentChunk.trim()) {
      chunks.push(currentChunk.trim());
    }
    
    return chunks;
  }

  private optimizeForSpeech(text: string): string {
    // Optimize text for natural speech synthesis
    let optimized = text;
    
    // Add pauses for better speech flow
    optimized = optimized
      .replace(/\.\s/g, '. ') // Ensure space after periods
      .replace(/\?\s/g, '? ') // Ensure space after question marks  
      .replace(/\!\s/g, '! ') // Ensure space after exclamation marks
      .replace(/:\s/g, ': ') // Ensure space after colons
      .replace(/;\s/g, '; ') // Ensure space after semicolons
      .replace(/,\s/g, ', '); // Ensure space after commas
    
    // Add longer pauses for scene transitions
    optimized = optimized
      .replace(/\.\n/g, '...\n') // Add pause after sentence at line end
      .replace(/\n\n/g, '\n...\n'); // Add pause between paragraphs
    
    // Expand abbreviations for better pronunciation
    optimized = optimized
      .replace(/\bMr\./g, 'Mister')
      .replace(/\bMrs\./g, 'Missus') 
      .replace(/\bMs\./g, 'Miss')
      .replace(/\bDr\./g, 'Doctor')
      .replace(/\bSt\./g, 'Saint')
      .replace(/\b([0-9]+)am\b/g, '$1 A M')
      .replace(/\b([0-9]+)pm\b/g, '$1 P M');
    
    return optimized;
  }

  private estimateDuration(text: string): number {
    // Rough estimation: 150 words per minute = 2.5 words per second
    const wordsPerSecond = 2.5;
    const wordCount = text.split(/\s+/).length;
    return Math.ceil(wordCount / wordsPerSecond);
  }

  private generateMockAudioData(text: string): Buffer {
    // Generate mock audio data for testing without API
    const duration = this.estimateDuration(text);
    const sampleRate = 44100; // 44.1kHz
    const channels = 2; // Stereo
    const bitsPerSample = 16;
    const bytesPerSecond = sampleRate * channels * (bitsPerSample / 8);

    // Create a simple sine wave as mock audio
    const numSamples = duration * sampleRate;
    const buffer = Buffer.alloc(numSamples * channels * (bitsPerSample / 8));

    for (let i = 0; i < numSamples; i++) {
      const sample = Math.sin(2 * Math.PI * 440 * i / sampleRate) * 0.3; // 440Hz sine wave
      const intSample = Math.max(-32768, Math.min(32767, Math.floor(sample * 32767)));

      // Write to buffer (little-endian)
      buffer.writeInt16LE(intSample, i * 4); // Left channel
      buffer.writeInt16LE(intSample, i * 4 + 2); // Right channel
    }

    return buffer;
  }

  private generateAudioId(): string {
    return `audio_${Date.now()}_${Math.random().toString(36).substr(2, 9)}`;
  }

  private generateRequestId(): string {
    return `req_${Date.now()}_${Math.random().toString(36).substr(2, 9)}`;
  }
}<|MERGE_RESOLUTION|>--- conflicted
+++ resolved
@@ -1,9 +1,5 @@
 import axios from 'axios';
-<<<<<<< HEAD
-import { AudioConversionSeam, ApiResponse } from '../types/contracts';
-=======
 import { AudioConversionSeam, ApiResponse, CreatureType, CharacterVoiceType } from '../types/contracts';
->>>>>>> cbfab6ac
 
 export class AudioService {
   private elevenLabsApiUrl = 'https://api.elevenlabs.io/v1';
@@ -28,141 +24,6 @@
     narrator: process.env.ELEVENLABS_VOICE_NARRATOR || '21m00Tcm4TlvDq8ikWAM' // Rachel (neutral, storytelling)
   };
 
-  // Comprehensive emotion to voice settings mapping (90+ emotions)
-  private emotionVoiceSettings = {
-    // Basic emotions (7)
-    'neutral': { stability: 0.7, similarity_boost: 0.8, style: 0.2 },
-    'happy': { stability: 0.4, similarity_boost: 0.7, style: 0.8 },
-    'sad': { stability: 0.8, similarity_boost: 0.9, style: 0.6 },
-    'angry': { stability: 0.3, similarity_boost: 0.6, style: 0.9 },
-    'fearful': { stability: 0.2, similarity_boost: 0.5, style: 0.7 },
-    'surprised': { stability: 0.1, similarity_boost: 0.6, style: 0.9 },
-    'disgusted': { stability: 0.6, similarity_boost: 0.7, style: 0.5 },
-    
-    // Romantic/intimate emotions (16)
-    'seductive': { stability: 0.2, similarity_boost: 0.7, style: 0.8 },
-    'passionate': { stability: 0.3, similarity_boost: 0.6, style: 0.9 },
-    'tender': { stability: 0.8, similarity_boost: 0.9, style: 0.4 },
-    'lustful': { stability: 0.1, similarity_boost: 0.5, style: 1.0 },
-    'romantic': { stability: 0.5, similarity_boost: 0.8, style: 0.7 },
-    'intimate': { stability: 0.6, similarity_boost: 0.8, style: 0.6 },
-    'yearning': { stability: 0.4, similarity_boost: 0.7, style: 0.8 },
-    'breathless': { stability: 0.2, similarity_boost: 0.6, style: 0.9 },
-    'aroused': { stability: 0.1, similarity_boost: 0.5, style: 0.9 },
-    'devoted': { stability: 0.7, similarity_boost: 0.8, style: 0.5 },
-    'adoring': { stability: 0.5, similarity_boost: 0.8, style: 0.7 },
-    'longing': { stability: 0.4, similarity_boost: 0.7, style: 0.8 },
-    'satisfied': { stability: 0.6, similarity_boost: 0.8, style: 0.4 },
-    'craving': { stability: 0.2, similarity_boost: 0.6, style: 0.9 },
-    'worshiping': { stability: 0.5, similarity_boost: 0.8, style: 0.6 },
-    'desiring': { stability: 0.3, similarity_boost: 0.7, style: 0.8 },
-    
-    // Physical/sensual emotions (12)
-    'panting': { stability: 0.1, similarity_boost: 0.4, style: 0.8 },
-    'gasping': { stability: 0.1, similarity_boost: 0.3, style: 0.9 },
-    'trembling': { stability: 0.2, similarity_boost: 0.5, style: 0.7 },
-    'shivering': { stability: 0.3, similarity_boost: 0.6, style: 0.6 },
-    'aching': { stability: 0.4, similarity_boost: 0.7, style: 0.7 },
-    'tingling': { stability: 0.2, similarity_boost: 0.6, style: 0.8 },
-    'feverish': { stability: 0.2, similarity_boost: 0.5, style: 0.8 },
-    'dizzy': { stability: 0.3, similarity_boost: 0.6, style: 0.7 },
-    'exhausted': { stability: 0.8, similarity_boost: 0.8, style: 0.3 },
-    'invigorated': { stability: 0.3, similarity_boost: 0.7, style: 0.8 },
-    'weakened': { stability: 0.7, similarity_boost: 0.8, style: 0.4 },
-    'energized': { stability: 0.2, similarity_boost: 0.6, style: 0.9 },
-    
-    // Complex emotional states (26)
-    'anxious': { stability: 0.2, similarity_boost: 0.5, style: 0.8 },
-    'excited': { stability: 0.3, similarity_boost: 0.6, style: 0.9 },
-    'confident': { stability: 0.6, similarity_boost: 0.8, style: 0.5 },
-    'nervous': { stability: 0.1, similarity_boost: 0.4, style: 0.7 },
-    'amused': { stability: 0.4, similarity_boost: 0.7, style: 0.8 },
-    'confused': { stability: 0.3, similarity_boost: 0.6, style: 0.6 },
-    'determined': { stability: 0.7, similarity_boost: 0.8, style: 0.6 },
-    'defiant': { stability: 0.4, similarity_boost: 0.6, style: 0.8 },
-    'pleading': { stability: 0.3, similarity_boost: 0.7, style: 0.9 },
-    'threatening': { stability: 0.5, similarity_boost: 0.7, style: 0.8 },
-    'mocking': { stability: 0.3, similarity_boost: 0.6, style: 0.9 },
-    'sarcastic': { stability: 0.4, similarity_boost: 0.7, style: 0.8 },
-    'playful': { stability: 0.3, similarity_boost: 0.7, style: 0.9 },
-    'serious': { stability: 0.8, similarity_boost: 0.9, style: 0.3 },
-    'mysterious': { stability: 0.6, similarity_boost: 0.8, style: 0.7 },
-    'sultry': { stability: 0.2, similarity_boost: 0.6, style: 0.9 },
-    'whispering': { stability: 0.9, similarity_boost: 0.9, style: 0.2 },
-    'shouting': { stability: 0.1, similarity_boost: 0.4, style: 1.0 },
-    'desperate': { stability: 0.2, similarity_boost: 0.5, style: 0.9 },
-    'hopeful': { stability: 0.5, similarity_boost: 0.7, style: 0.6 },
-    'devastated': { stability: 0.6, similarity_boost: 0.8, style: 0.7 },
-    'elated': { stability: 0.2, similarity_boost: 0.6, style: 0.9 },
-    'melancholy': { stability: 0.7, similarity_boost: 0.8, style: 0.5 },
-    'euphoric': { stability: 0.1, similarity_boost: 0.5, style: 1.0 },
-    'bitter': { stability: 0.5, similarity_boost: 0.7, style: 0.7 },
-    'envious': { stability: 0.4, similarity_boost: 0.6, style: 0.8 },
-    
-    // Social/power dynamics (12)
-    'dominant': { stability: 0.6, similarity_boost: 0.8, style: 0.7 },
-    'submissive': { stability: 0.7, similarity_boost: 0.8, style: 0.4 },
-    'possessive': { stability: 0.4, similarity_boost: 0.7, style: 0.8 },
-    'jealous': { stability: 0.3, similarity_boost: 0.6, style: 0.8 },
-    'vulnerable': { stability: 0.6, similarity_boost: 0.8, style: 0.6 },
-    'manipulative': { stability: 0.5, similarity_boost: 0.7, style: 0.8 },
-    'trusting': { stability: 0.7, similarity_boost: 0.8, style: 0.4 },
-    'betrayed': { stability: 0.4, similarity_boost: 0.7, style: 0.8 },
-    'loyal': { stability: 0.8, similarity_boost: 0.9, style: 0.4 },
-    'rebellious': { stability: 0.3, similarity_boost: 0.6, style: 0.9 },
-    'obedient': { stability: 0.8, similarity_boost: 0.8, style: 0.3 },
-    'independent': { stability: 0.6, similarity_boost: 0.8, style: 0.5 },
-    
-    // Supernatural/fantasy emotions (18)
-    'otherworldly': { stability: 0.3, similarity_boost: 0.5, style: 0.9 },
-    'ethereal': { stability: 0.7, similarity_boost: 0.6, style: 0.8 },
-    'sinister': { stability: 0.4, similarity_boost: 0.6, style: 0.8 },
-    'enchanting': { stability: 0.4, similarity_boost: 0.7, style: 0.9 },
-    'hypnotic': { stability: 0.5, similarity_boost: 0.8, style: 0.7 },
-    'predatory': { stability: 0.3, similarity_boost: 0.6, style: 0.9 },
-    'protective': { stability: 0.6, similarity_boost: 0.8, style: 0.5 },
-    'primal': { stability: 0.2, similarity_boost: 0.5, style: 1.0 },
-    'magical': { stability: 0.4, similarity_boost: 0.6, style: 0.8 },
-    'ancient': { stability: 0.8, similarity_boost: 0.9, style: 0.4 },
-    'bloodthirsty': { stability: 0.2, similarity_boost: 0.5, style: 0.9 },
-    'feral': { stability: 0.1, similarity_boost: 0.4, style: 1.0 },
-    'enchanted': { stability: 0.5, similarity_boost: 0.7, style: 0.8 },
-    'cursed': { stability: 0.4, similarity_boost: 0.6, style: 0.8 },
-    'blessed': { stability: 0.7, similarity_boost: 0.8, style: 0.5 },
-    'haunted': { stability: 0.5, similarity_boost: 0.7, style: 0.7 },
-    'possessed': { stability: 0.2, similarity_boost: 0.5, style: 0.9 },
-    'transcendent': { stability: 0.6, similarity_boost: 0.8, style: 0.6 },
-    
-    // Intensity variations (16)
-    'gentle': { stability: 0.8, similarity_boost: 0.9, style: 0.3 },
-    'fierce': { stability: 0.2, similarity_boost: 0.5, style: 1.0 },
-    'intense': { stability: 0.3, similarity_boost: 0.6, style: 0.9 },
-    'subtle': { stability: 0.9, similarity_boost: 0.9, style: 0.1 },
-    'bold': { stability: 0.4, similarity_boost: 0.7, style: 0.8 },
-    'timid': { stability: 0.8, similarity_boost: 0.8, style: 0.3 },
-    'aggressive': { stability: 0.2, similarity_boost: 0.5, style: 0.9 },
-    'calm': { stability: 0.9, similarity_boost: 0.9, style: 0.2 },
-    'wild': { stability: 0.1, similarity_boost: 0.4, style: 1.0 },
-    'controlled': { stability: 0.8, similarity_boost: 0.9, style: 0.3 },
-    'regal': { stability: 0.8, similarity_boost: 0.9, style: 0.5 },
-    'noble': { stability: 0.7, similarity_boost: 0.8, style: 0.4 },
-    'common': { stability: 0.6, similarity_boost: 0.7, style: 0.6 },
-    'formal': { stability: 0.8, similarity_boost: 0.8, style: 0.3 },
-    'casual': { stability: 0.5, similarity_boost: 0.7, style: 0.6 },
-    'refined': { stability: 0.7, similarity_boost: 0.8, style: 0.4 }
-  };
-
-  // Intensity modifiers for dynamic emotion scaling
-  private intensityModifiers = {
-    'slightly': { stabilityMod: 0.1, styleMod: -0.1 },
-    'somewhat': { stabilityMod: 0.05, styleMod: -0.05 },
-    'very': { stabilityMod: -0.1, styleMod: 0.15 },
-    'extremely': { stabilityMod: -0.2, styleMod: 0.25 },
-    'utterly': { stabilityMod: -0.3, styleMod: 0.3 },
-    'barely': { stabilityMod: 0.2, styleMod: -0.2 },
-    'overwhelmingly': { stabilityMod: -0.25, styleMod: 0.35 }
-  };
-
   constructor() {
     if (!this.elevenLabsApiKey) {
       console.warn('⚠️  ELEVENLABS_API_KEY not found in environment variables');
@@ -173,23 +34,6 @@
     const startTime = Date.now();
 
     try {
-<<<<<<< HEAD
-      // Use rawContent if available (with speaker tags), otherwise fall back to content
-      // This allows us to process speaker-tagged content for multi-voice audio
-      const sourceContent = (input as any).rawContent || input.content;
-      
-      // Check if content has speaker tags for multi-voice processing
-      const hasSpaekerTags = sourceContent.includes('[') && sourceContent.includes(']:');
-      
-      let audioData: Buffer;
-      
-      if (hasSpaekerTags) {
-        // Process with multi-voice and emotion support
-        audioData = await this.processMultiVoiceAudio(sourceContent, input);
-      } else {
-        // Standard single-voice processing
-        const cleanText = this.cleanHtmlForTTS(sourceContent);
-=======
       // Clean HTML content for text-to-speech
       const cleanText = this.cleanHtmlForTTS(input.content);
 
@@ -209,7 +53,6 @@
         }
       } else {
         // Use single voice processing
->>>>>>> cbfab6ac
         audioData = await this.callElevenLabsAPI(cleanText, input);
       }
 
@@ -221,7 +64,7 @@
         audioId: this.generateAudioId(),
         storyId: input.storyId,
         audioUrl: audioUrl,
-        duration: this.estimateDuration(this.cleanHtmlForTTS(sourceContent)),
+        duration: this.estimateDuration(cleanText),
         fileSize: audioData.length,
         format: input.format || 'mp3',
         voice: input.voice || 'female',
@@ -273,102 +116,20 @@
     }
   }
 
-<<<<<<< HEAD
-  private async processMultiVoiceAudio(taggedContent: string, input: AudioConversionSeam['input']): Promise<Buffer> {
-    // Split content by speaker tags and process each segment with appropriate voice and emotion
-    const segments = this.splitBySpeakerTags(taggedContent);
-    const audioSegments: Buffer[] = [];
-    
-    for (const segment of segments) {
-      if (!segment.text.trim()) continue;
-      
-      // Determine voice for this speaker
-      const voice = this.getVoiceForSpeaker(segment.speaker, input.voice || 'female');
-      
-      // Create input for this segment
-      const segmentInput = {
-        ...input,
-        voice: voice as any
-      };
-      
-      // Generate audio with emotion
-      const segmentAudio = await this.callElevenLabsAPIWithEmotion(
-        segment.text,
-        segmentInput,
-        segment.emotion
-      );
-      
-      audioSegments.push(segmentAudio);
-      
-      // Add small pause between speakers (except for last segment)
-      if (segments.indexOf(segment) < segments.length - 1) {
-        const pauseAudio = this.generatePauseAudio(0.3); // 300ms pause
-        audioSegments.push(pauseAudio);
-      }
-    }
-    
-    // Combine all audio segments
-    return this.combineAudioBuffers(audioSegments);
-  }
-
-  private splitBySpeakerTags(content: string): Array<{ speaker: string; emotion?: string; text: string }> {
-    const segments: Array<{ speaker: string; emotion?: string; text: string }> = [];
-    
-    // Split by speaker tags using regex
-    const parts = content.split(/(\[[^\]]+\]:)/);
-    
-    let currentSpeaker = 'Narrator';
-    let currentEmotion: string | undefined;
-    
-    for (let i = 0; i < parts.length; i++) {
-      const part = parts[i].trim();
-      
-      if (part.match(/^\[[^\]]+\]:$/)) {
-        // This is a speaker tag
-        const parsed = this.extractEmotionFromSpeakerTag(part);
-        currentSpeaker = parsed.speaker;
-        currentEmotion = parsed.emotion;
-      } else if (part && !part.match(/^\[[^\]]+\]:$/)) {
-        // This is text content
-        segments.push({
-          speaker: currentSpeaker,
-          emotion: currentEmotion,
-          text: this.optimizeForSpeech(part)
-        });
-      }
-    }
-    
-    return segments.filter(seg => seg.text.trim().length > 0);
-  }
-
-  private generatePauseAudio(durationSeconds: number): Buffer {
-    // Generate silent audio buffer for pauses between speakers
-    const sampleRate = 44100;
-    const channels = 2;
-    const bitsPerSample = 16;
-    const numSamples = Math.floor(durationSeconds * sampleRate);
-    
-    // Create buffer filled with zeros (silence)
-    return Buffer.alloc(numSamples * channels * (bitsPerSample / 8));
-  }
-
-  private combineAudioBuffers(buffers: Buffer[]): Buffer {
-    // Simple concatenation of audio buffers
-    // In a real implementation, you might want to handle audio headers properly
-    return Buffer.concat(buffers);
-  }
-
-  private async callElevenLabsAPI(text: string, input: AudioConversionSeam['input']): Promise<Buffer> {
-=======
   private async callElevenLabsAPI(text: string, input: AudioConversionSeam['input'], voiceOverride?: CharacterVoiceType): Promise<Buffer> {
->>>>>>> cbfab6ac
     if (!this.elevenLabsApiKey) {
       // Return mock audio data if no API key
       return this.generateMockAudioData(text);
     }
 
-<<<<<<< HEAD
-    const voiceId = this.voiceIds[input.voice || 'female'];
+    // Use voice override if provided, otherwise fall back to input voice or default
+    const voiceKey = voiceOverride || input.voice || 'female';
+    let voiceId = this.voiceIds[voiceKey];
+
+    if (!voiceId) {
+      console.warn(`Voice ID not found for ${voiceKey}, using default female voice`);
+      voiceId = this.voiceIds['female'];
+    }
 
     try {
       const response = await axios.post(
@@ -402,80 +163,6 @@
     }
   }
 
-  private async callElevenLabsAPIWithEmotion(text: string, input: AudioConversionSeam['input'], emotion?: string): Promise<Buffer> {
-    if (!this.elevenLabsApiKey) {
-      // Return mock audio data if no API key
-      return this.generateMockAudioData(text);
-    }
-
-    const voiceId = this.voiceIds[input.voice || 'female'];
-    
-    // Get dynamic emotion-specific voice settings using new system
-    const voiceSettings = this.getEmotionVoiceSettings(emotion);
-=======
-    // Use voice override if provided, otherwise fall back to input voice or default
-    const voiceKey = voiceOverride || input.voice || 'female';
-    let voiceId = this.voiceIds[voiceKey];
-
-    if (!voiceId) {
-      console.warn(`Voice ID not found for ${voiceKey}, using default female voice`);
-      voiceId = this.voiceIds['female'];
-    }
->>>>>>> cbfab6ac
-
-    try {
-      const response = await axios.post(
-        `${this.elevenLabsApiUrl}/text-to-speech/${voiceId}`,
-        {
-          text: text,
-          model_id: 'eleven_monolingual_v1',
-          voice_settings: {
-            stability: 0.5,
-            similarity_boost: 0.8,
-            style: 0.5,
-            use_speaker_boost: true
-          }
-        },
-        {
-          headers: {
-            'Accept': 'audio/mpeg',
-            'Content-Type': 'application/json',
-            'xi-api-key': this.elevenLabsApiKey
-          },
-          responseType: 'arraybuffer',
-          timeout: 60000 // 60 seconds timeout
-        }
-      );
-
-      return Buffer.from(response.data);
-
-    } catch (error: any) {
-      console.error('ElevenLabs API error:', error.response?.data || error.message);
-      throw error;
-    }
-  }
-
-<<<<<<< HEAD
-  private extractEmotionFromSpeakerTag(speakerTag: string): { speaker: string; emotion?: string } {
-    // Parse speaker tags with advanced emotion support:
-    // [Character Name]: normal speech
-    // [Character Name, emotion]: single emotion
-    // [Character Name, emotion1+emotion2]: emotion blend
-    // [Character Name, very_emotion]: intensity modifier
-    // [Narrator]: descriptive text
-    // [Narrator, intimate]: intimate narration
-    
-    const match = speakerTag.match(/\[([^,\]]+)(?:,\s*([^,\]]+))?\]/);
-    
-    if (match) {
-      const speaker = match[1].trim();
-      const emotionStr = match[2] ? match[2].trim() : undefined;
-      
-      if (emotionStr) {
-        // Process dynamic emotions (blends, intensities, etc.)
-        const processedEmotion = this.processDynamicEmotion(emotionStr);
-        return { speaker, emotion: processedEmotion };
-=======
   private async uploadAudioToStorage(audioData: Buffer, input: AudioConversionSeam['input']): Promise<string> {
     // Mock storage upload - in real implementation, this would upload to S3, Cloudinary, etc.
     const filename = `story-${input.storyId}-audio.${input.format || 'mp3'}`;
@@ -545,272 +232,9 @@
           console.warn(`Failed to generate audio for ${currentSpeaker}: ${error}`);
           // Continue with other chunks rather than failing completely
         }
->>>>>>> cbfab6ac
-      }
-      
-      return { speaker, emotion: emotionStr };
-    }
-    
-<<<<<<< HEAD
-    return { speaker: speakerTag };
-  }
-
-  private processDynamicEmotion(emotionStr: string): string {
-    // Handle various emotion formats:
-    // "passionate+desperate" -> emotion blend
-    // "very_seductive" -> intensity modifier
-    // "extremely_angry" -> strong intensity
-    // "slightly_nervous" -> weak intensity
-    
-    // Check for intensity modifiers
-    const intensityMatch = emotionStr.match(/^(slightly|somewhat|very|extremely|utterly|barely|overwhelmingly)_(.+)$/);
-    if (intensityMatch) {
-      const [, intensity, baseEmotion] = intensityMatch;
-      return `${intensity}_${baseEmotion}`;
-    }
-    
-    // Check for emotion blends
-    if (emotionStr.includes('+')) {
-      const emotions = emotionStr.split('+').map(e => e.trim());
-      return `blend_${emotions.join('_')}`;
-    }
-    
-    return emotionStr;
-  }
-
-  private getEmotionVoiceSettings(emotion?: string): any {
-    if (!emotion) {
-      return {
-        stability: 0.7,
-        similarity_boost: 0.8,
-        style: 0.2,
-        use_speaker_boost: true
-      };
-    }
-
-    // Handle intensity modifiers
-    const intensityMatch = emotion.match(/^(slightly|somewhat|very|extremely|utterly|barely|overwhelmingly)_(.+)$/);
-    if (intensityMatch) {
-      const [, intensity, baseEmotion] = intensityMatch;
-      return this.applyIntensityModifier(baseEmotion, intensity);
-    }
-
-    // Handle emotion blends
-    if (emotion.startsWith('blend_')) {
-      const emotions = emotion.replace('blend_', '').split('_');
-      return this.blendEmotions(emotions);
-    }
-
-    // Handle regular emotions
-    const emotionKey = emotion.toLowerCase() as keyof typeof this.emotionVoiceSettings;
-    const emotionSettings = this.emotionVoiceSettings[emotionKey];
-    
-    if (emotionSettings) {
-      return {
-        ...emotionSettings,
-        use_speaker_boost: true
-      };
-    }
-
-    // Fallback for unknown emotions - try to infer from similar emotions
-    return this.inferEmotionSettings(emotion);
-  }
-
-  private applyIntensityModifier(baseEmotion: string, intensity: string): any {
-    const baseSettings = this.emotionVoiceSettings[baseEmotion.toLowerCase() as keyof typeof this.emotionVoiceSettings];
-    const modifier = this.intensityModifiers[intensity as keyof typeof this.intensityModifiers];
-    
-    if (!baseSettings || !modifier) {
-      return {
-        stability: 0.7,
-        similarity_boost: 0.8,
-        style: 0.2,
-        use_speaker_boost: true
-      };
-    }
-
-    return {
-      stability: Math.max(0.1, Math.min(0.9, baseSettings.stability + modifier.stabilityMod)),
-      similarity_boost: Math.max(0.1, Math.min(0.9, baseSettings.similarity_boost)),
-      style: Math.max(0.1, Math.min(1.0, baseSettings.style + modifier.styleMod)),
-      use_speaker_boost: true
-    };
-  }
-
-  private blendEmotions(emotions: string[]): any {
-    // Blend multiple emotions by averaging their parameters
-    const validEmotions = emotions
-      .map(e => e.toLowerCase())
-      .filter(e => e in this.emotionVoiceSettings)
-      .slice(0, 3); // Max 3 emotions for performance
-
-    if (validEmotions.length === 0) {
-      return {
-        stability: 0.7,
-        similarity_boost: 0.8,
-        style: 0.2,
-        use_speaker_boost: true
-      };
-    }
-
-    const blended = validEmotions.reduce((acc, emotion) => {
-      const settings = this.emotionVoiceSettings[emotion as keyof typeof this.emotionVoiceSettings];
-      acc.stability += settings.stability;
-      acc.similarity_boost += settings.similarity_boost;
-      acc.style += settings.style;
-      return acc;
-    }, { stability: 0, similarity_boost: 0, style: 0 });
-
-    const count = validEmotions.length;
-    return {
-      stability: Math.max(0.1, Math.min(0.9, blended.stability / count)),
-      similarity_boost: Math.max(0.1, Math.min(0.9, blended.similarity_boost / count)),
-      style: Math.max(0.1, Math.min(1.0, blended.style / count)),
-      use_speaker_boost: true
-    };
-  }
-
-  private inferEmotionSettings(emotion: string): any {
-    // AI-like inference for unknown emotions based on keywords
-    const emotionLower = emotion.toLowerCase();
-    
-    // Romantic/sensual keywords
-    if (emotionLower.includes('love') || emotionLower.includes('desire') || 
-        emotionLower.includes('warm') || emotionLower.includes('soft')) {
-      return { stability: 0.5, similarity_boost: 0.8, style: 0.7, use_speaker_boost: true };
-    }
-    
-    // Aggressive/intense keywords
-    if (emotionLower.includes('rage') || emotionLower.includes('fury') || 
-        emotionLower.includes('harsh') || emotionLower.includes('violent')) {
-      return { stability: 0.2, similarity_boost: 0.5, style: 0.9, use_speaker_boost: true };
-    }
-    
-    // Mysterious/supernatural keywords
-    if (emotionLower.includes('dark') || emotionLower.includes('shadow') || 
-        emotionLower.includes('mystic') || emotionLower.includes('spell')) {
-      return { stability: 0.6, similarity_boost: 0.7, style: 0.8, use_speaker_boost: true };
-    }
-    
-    // Sad/melancholy keywords
-    if (emotionLower.includes('sorrow') || emotionLower.includes('grief') || 
-        emotionLower.includes('mourn') || emotionLower.includes('weep')) {
-      return { stability: 0.8, similarity_boost: 0.9, style: 0.6, use_speaker_boost: true };
-    }
-    
-    // Default fallback
-    return {
-      stability: 0.7,
-      similarity_boost: 0.8,
-      style: 0.2,
-      use_speaker_boost: true
-    };
-  }
-
-  private getVoiceForSpeaker(speaker: string, fallbackVoice: string = 'female'): string {
-    // Map different speaker types to appropriate voices
-    const speakerLower = speaker.toLowerCase();
-    
-    // Narrator always uses neutral voice
-    if (speakerLower.includes('narrator')) {
-      return 'neutral';
-    }
-    
-    // Character voice assignment based on creature type and gender cues
-    if (speakerLower.includes('vampire') || speakerLower.includes('lord') || 
-        speakerLower.includes('king') || speakerLower.includes('duke') ||
-        speakerLower.includes('prince') || speakerLower.includes('master')) {
-      return 'male';
-    }
-    
-    if (speakerLower.includes('werewolf') || speakerLower.includes('alpha') ||
-        speakerLower.includes('beta') || speakerLower.includes('pack')) {
-      return 'male';
-    }
-    
-    if (speakerLower.includes('fairy') || speakerLower.includes('fae') ||
-        speakerLower.includes('lady') || speakerLower.includes('queen') ||
-        speakerLower.includes('duchess') || speakerLower.includes('princess')) {
-      return 'female';
-    }
-    
-    // Common female names and titles
-    const femaleNames = ['sarah', 'emma', 'aria', 'luna', 'aurora', 'isabelle', 'elena', 'sophia'];
-    const maleNames = ['drake', 'alexander', 'damien', 'gabriel', 'lucien', 'adrian', 'marcus', 'sebastian'];
-    
-    if (femaleNames.some(name => speakerLower.includes(name))) {
-      return 'female';
-    }
-    
-    if (maleNames.some(name => speakerLower.includes(name))) {
-      return 'male';
-    }
-    
-    return fallbackVoice;
-  }
-
-  private getSupportedEmotions(): string[] {
-    return Object.keys(this.emotionVoiceSettings);
-  }
-
-  // Public method to get emotion information for frontend/debugging
-  public getEmotionInfo() {
-    const emotions = this.getSupportedEmotions();
-    return {
-      totalEmotions: emotions.length,
-      categories: {
-        basic: ['neutral', 'happy', 'sad', 'angry', 'fearful', 'surprised', 'disgusted'],
-        romantic: ['seductive', 'passionate', 'tender', 'lustful', 'romantic', 'intimate', 'yearning', 'breathless', 'aroused', 'devoted', 'adoring', 'longing', 'satisfied', 'craving', 'worshiping', 'desiring'],
-        physical: ['panting', 'gasping', 'trembling', 'shivering', 'aching', 'tingling', 'feverish', 'dizzy', 'exhausted', 'invigorated', 'weakened', 'energized'],
-        complex: ['anxious', 'excited', 'confident', 'nervous', 'amused', 'confused', 'determined', 'defiant', 'pleading', 'threatening', 'mocking', 'sarcastic', 'playful', 'serious', 'mysterious', 'sultry', 'whispering', 'shouting', 'desperate', 'hopeful', 'devastated', 'elated', 'melancholy', 'euphoric', 'bitter', 'envious'],
-        social: ['dominant', 'submissive', 'possessive', 'jealous', 'vulnerable', 'manipulative', 'trusting', 'betrayed', 'loyal', 'rebellious', 'obedient', 'independent'],
-        supernatural: ['otherworldly', 'ethereal', 'sinister', 'enchanting', 'hypnotic', 'predatory', 'protective', 'primal', 'magical', 'ancient', 'bloodthirsty', 'feral', 'enchanted', 'cursed', 'blessed', 'haunted', 'possessed', 'transcendent'],
-        intensity: ['gentle', 'fierce', 'intense', 'subtle', 'bold', 'timid', 'aggressive', 'calm', 'wild', 'controlled', 'regal', 'noble', 'common', 'formal', 'casual', 'refined']
-      },
-      dynamicFeatures: {
-        emotionBlends: {
-          description: 'Combine multiple emotions with + syntax',
-          examples: ['passionate+desperate', 'seductive+mysterious', 'angry+hurt'],
-          maxBlend: 3
-        },
-        intensityModifiers: {
-          description: 'Modify emotion intensity with prefixes',
-          modifiers: Object.keys(this.intensityModifiers),
-          examples: ['very_seductive', 'extremely_angry', 'slightly_nervous', 'utterly_devastated']
-        },
-        aiInference: {
-          description: 'System can infer settings for unknown emotions',
-          examples: ['lovesick', 'heartbroken', 'spellbound', 'enchantress-like']
-        }
-      },
-      allEmotions: emotions,
-      exampleUsage: [
-        '[Character, seductive]: "Come closer..."',
-        '[Vampire Lord, very_threatening]: "You will regret this."',
-        '[Sarah, passionate+desperate]: "I need you..."',
-        '[Narrator, mysterious+ancient]: Long ago, in shadows deep...',
-        '[Fairy Queen, extremely_regal]: "Bow before your queen."',
-        '[Werewolf, feral+bloodthirsty]: "The hunt begins."',
-        '[Character, slightly_nervous]: "I think... maybe..."'
-      ],
-      totalPossibleCombinations: 'Infinite (90+ base emotions × 7 intensities × unlimited blends)'
-    };
-  }
-
-  // Method for testing emotion combinations
-  public testEmotionCombination(emotionString: string): any {
-    const processed = this.processDynamicEmotion(emotionString);
-    const settings = this.getEmotionVoiceSettings(processed);
-    
-    return {
-      original: emotionString,
-      processed: processed,
-      voiceSettings: settings,
-      isBlend: processed.startsWith('blend_'),
-      hasIntensity: processed.includes('_') && !processed.startsWith('blend_'),
-      isInferred: !Object.keys(this.emotionVoiceSettings).includes(emotionString.toLowerCase())
-    };
-=======
+      }
+    }
+    
     return chunks;
   }
 
@@ -909,7 +333,6 @@
     
     // Default to female if uncertain (can be adjusted based on preferences)
     return true;
->>>>>>> cbfab6ac
   }
 
   private mergeAudioChunks(chunks: Array<{speaker: string, text: string, voice: CharacterVoiceType, audioData: Buffer}>): Buffer {
@@ -953,117 +376,20 @@
   }
 
   private cleanHtmlForTTS(htmlContent: string): string {
-    // Enhanced text processing for multi-voice TTS with speaker tag support
-    
-    // Step 1: Extract and preserve speaker tags for voice assignment
-    const speakerTaggedContent = this.preserveSpeakerTags(htmlContent);
-    
-    // Step 2: Remove HTML tags but keep structure
-    let cleanText = speakerTaggedContent
-      .replace(/<h[1-6][^>]*>/gi, '\n\n') // Headers become paragraph breaks
-      .replace(/<\/h[1-6]>/gi, '\n\n')
-      .replace(/<p[^>]*>/gi, '\n') // Paragraphs become line breaks
-      .replace(/<\/p>/gi, '\n')
-      .replace(/<br[^>]*>/gi, '\n') // Line breaks
-      .replace(/<[^>]*>/g, '') // Remove remaining HTML tags
-      .replace(/\n\s*\n/g, '\n\n') // Normalize multiple newlines
-      .replace(/\s+/g, ' ') // Normalize whitespace within lines
+    // Remove HTML tags and clean up content for text-to-speech
+    let cleanText = htmlContent
+      .replace(/<[^>]*>/g, '') // Remove HTML tags
+      .replace(/\n\s*\n/g, '\n') // Remove extra newlines
+      .replace(/\s+/g, ' ') // Normalize whitespace
       .trim();
 
-    // Step 3: Split into processable chunks respecting character limits
-    const chunks = this.splitIntoChunks(cleanText);
-    
-    // Step 4: Add speech optimization
-    const processedChunks = chunks.map(chunk => this.optimizeForSpeech(chunk));
-    
-    return processedChunks.join('\n\n');
-  }
-
-  private preserveSpeakerTags(htmlContent: string): string {
-    // Preserve speaker tags in rawContent if available, otherwise extract from HTML
-    // This method handles both clean HTML and tagged content from the story service
-    
-    // If content already has speaker tags, return as-is
-    if (htmlContent.includes('[') && htmlContent.includes(']:')) {
-      return htmlContent;
-    }
-    
-    // Otherwise, try to identify dialogue and add basic speaker tags
-    let taggedContent = htmlContent;
-    
-    // Basic dialogue detection and tagging
-    taggedContent = taggedContent.replace(/"([^"]+)"/g, (match, dialogue) => {
-      return `[Character]: "${dialogue}"`;
-    });
-    
-    // Tag narrative content
-    taggedContent = taggedContent.replace(/^(?!\[)([^"\n]+)$/gm, (match, text) => {
-      if (text.trim() && !text.includes('[') && !text.includes('"')) {
-        return `[Narrator]: ${text}`;
-      }
-      return text;
-    });
-    
-    return taggedContent;
-  }
-
-  private splitIntoChunks(text: string, maxChunkSize: number = 2500): string[] {
-    // Split text into chunks respecting ElevenLabs character limits
-    // ElevenLabs has a ~5000 character limit per request, we use 2500 for safety
-    
-    const chunks: string[] = [];
-    const lines = text.split('\n');
-    let currentChunk = '';
-    
-    for (const line of lines) {
-      const lineWithBreak = line + '\n';
-      
-      // If adding this line would exceed limit, save current chunk and start new one
-      if (currentChunk.length + lineWithBreak.length > maxChunkSize && currentChunk.trim()) {
-        chunks.push(currentChunk.trim());
-        currentChunk = lineWithBreak;
-      } else {
-        currentChunk += lineWithBreak;
-      }
-    }
-    
-    // Add final chunk if not empty
-    if (currentChunk.trim()) {
-      chunks.push(currentChunk.trim());
-    }
-    
-    return chunks;
-  }
-
-  private optimizeForSpeech(text: string): string {
-    // Optimize text for natural speech synthesis
-    let optimized = text;
-    
     // Add pauses for better speech flow
-    optimized = optimized
+    cleanText = cleanText
       .replace(/\.\s/g, '. ') // Ensure space after periods
-      .replace(/\?\s/g, '? ') // Ensure space after question marks  
-      .replace(/\!\s/g, '! ') // Ensure space after exclamation marks
-      .replace(/:\s/g, ': ') // Ensure space after colons
-      .replace(/;\s/g, '; ') // Ensure space after semicolons
-      .replace(/,\s/g, ', '); // Ensure space after commas
-    
-    // Add longer pauses for scene transitions
-    optimized = optimized
-      .replace(/\.\n/g, '...\n') // Add pause after sentence at line end
-      .replace(/\n\n/g, '\n...\n'); // Add pause between paragraphs
-    
-    // Expand abbreviations for better pronunciation
-    optimized = optimized
-      .replace(/\bMr\./g, 'Mister')
-      .replace(/\bMrs\./g, 'Missus') 
-      .replace(/\bMs\./g, 'Miss')
-      .replace(/\bDr\./g, 'Doctor')
-      .replace(/\bSt\./g, 'Saint')
-      .replace(/\b([0-9]+)am\b/g, '$1 A M')
-      .replace(/\b([0-9]+)pm\b/g, '$1 P M');
-    
-    return optimized;
+      .replace(/\?\s/g, '? ') // Ensure space after question marks
+      .replace(/\!\s/g, '! '); // Ensure space after exclamation marks
+
+    return cleanText;
   }
 
   private estimateDuration(text: string): number {
