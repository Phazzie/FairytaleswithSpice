--- conflicted
+++ resolved
@@ -184,7 +184,6 @@
     const creature = this.creatures.find(c => c.value === this.selectedCreature);
     return creature ? creature.label.split(' ')[1] : 'Creature';
   }
-<<<<<<< HEAD
 
   // Theme management
   isThemeSelected(themeValue: string): boolean {
@@ -197,7 +196,8 @@
       this.selectedThemes.splice(index, 1);
     } else {
       this.selectedThemes.push(themeValue);
-=======
+    }
+  }
   
   // ==================== DEBUG PANEL LIFECYCLE ====================
   
@@ -224,7 +224,6 @@
       if (this.debugPanel) {
         this.debugPanel.toggleVisibility();
       }
->>>>>>> 69a553cb
     }
   }
 }