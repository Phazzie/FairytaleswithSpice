--- conflicted
+++ resolved
@@ -10,32 +10,11 @@
 import { AudioService } from '../../api/lib/services/audioService';
 import { ExportService } from '../../api/lib/services/exportService';
 
-// Import API services
-import { StoryService } from './api/lib/services/storyService.js';
-import { AudioService } from './api/lib/services/audioService.js';
-import { ExportService } from './api/lib/services/exportService.js';
-import { ImageService } from './api/lib/services/imageService.js';
-import { StoryGenerationSeam, AudioConversionSeam, SaveExportSeam, ImageGenerationSeam } from './api/lib/types/contracts.js';
-
 const browserDistFolder = join(import.meta.dirname, '../browser');
 
 const app = express();
 const angularApp = new AngularNodeAppEngine();
 
-<<<<<<< HEAD
-// Parse JSON bodies
-app.use(express.json({ limit: '10mb' }));
-
-// Initialize services
-const storyService = new StoryService();
-const audioService = new AudioService();
-const exportService = new ExportService();
-const imageService = new ImageService();
-
-// CORS middleware for API routes
-const corsMiddleware = (req: any, res: any, next: any) => {
-  const origin = process.env['FRONTEND_URL'] || 'http://localhost:4200';
-=======
 // ==================== MIDDLEWARE ====================
 
 // Body parsing
@@ -45,7 +24,6 @@
 // CORS
 app.use((req, res, next) => {
   const origin = process.env['ALLOWED_ORIGINS'] || process.env['FRONTEND_URL'] || 'http://localhost:4200';
->>>>>>> 9e0dc3c1
   res.setHeader('Access-Control-Allow-Credentials', 'true');
   res.setHeader('Access-Control-Allow-Origin', origin);
   res.setHeader('Access-Control-Allow-Methods', 'GET,OPTIONS,PATCH,DELETE,POST,PUT');
@@ -53,23 +31,12 @@
     'Access-Control-Allow-Headers',
     'X-CSRF-Token, X-Requested-With, Accept, Accept-Version, Content-Length, Content-MD5, Content-Type, Date, X-Api-Version'
   );
-<<<<<<< HEAD
-  
-=======
-
->>>>>>> 9e0dc3c1
+
   if (req.method === 'OPTIONS') {
     res.status(200).end();
     return;
   }
   next();
-<<<<<<< HEAD
-};
-
-/**
- * API Routes - Converted from Vercel serverless functions
- */
-=======
 });
 
 // ==================== API ROUTES ====================
@@ -218,146 +185,6 @@
 });
 
 // ==================== STATIC FILES & ANGULAR SSR ====================
->>>>>>> 9e0dc3c1
-
-// Health check endpoint
-app.get('/api/health', corsMiddleware, async (req, res) => {
-  try {
-    const health = {
-      status: 'healthy',
-      timestamp: new Date().toISOString(),
-      version: '1.0.0',
-      environment: process.env['NODE_ENV'] || 'development',
-      services: {
-        grok: !!process.env['XAI_API_KEY'] ? 'configured' : 'mock',
-        elevenlabs: !!process.env['ELEVENLABS_API_KEY'] ? 'configured' : 'mock'
-      },
-      cors: {
-        allowedOrigin: process.env['FRONTEND_URL'] || 'http://localhost:4200'
-      }
-    };
-    
-    res.status(200).json(health);
-  } catch (error) {
-    console.error('Health check error:', error);
-    res.status(500).json({
-      status: 'error',
-      message: 'Health check failed',
-      timestamp: new Date().toISOString()
-    });
-  }
-});
-
-// Story generation endpoint
-app.post('/api/story/generate', corsMiddleware, async (req, res) => {
-  try {
-    const input: StoryGenerationSeam['input'] = req.body;
-
-    // Validate required fields
-    if (!input.creature || !input.themes || typeof input.spicyLevel !== 'number' || !input.wordCount) {
-      return res.status(400).json({
-        success: false,
-        error: {
-          code: 'INVALID_INPUT',
-          message: 'Missing required fields: creature, themes, spicyLevel, wordCount'
-        }
-      });
-    }
-
-    const result = await storyService.generateStory(input);
-    return res.status(200).json(result);
-
-  } catch (error: any) {
-    console.error('Story generation error:', error);
-    return res.status(500).json({
-      success: false,
-      error: {
-        code: 'INTERNAL_ERROR',
-        message: 'Story generation failed'
-      }
-    });
-  }
-});
-
-// Audio conversion endpoint
-app.post('/api/audio/convert', corsMiddleware, async (req, res) => {
-  try {
-    const input: AudioConversionSeam['input'] = req.body;
-
-    // Validate required fields
-    if (!input.storyId || !input.content) {
-      return res.status(400).json({
-        success: false,
-        error: {
-          code: 'INVALID_INPUT',
-          message: 'Missing required fields: storyId, content'
-        }
-      });
-    }
-
-    const result = await audioService.convertToAudio(input);
-    return res.status(200).json(result);
-
-  } catch (error: any) {
-    console.error('Audio conversion error:', error);
-    return res.status(500).json({
-      success: false,
-      error: {
-        code: 'INTERNAL_ERROR',
-        message: 'Audio conversion failed'
-      }
-    });
-  }
-});
-
-// Export/save endpoint
-app.post('/api/export/save', corsMiddleware, async (req, res) => {
-  try {
-    const input: SaveExportSeam['input'] = req.body;
-
-    // Validate required fields
-    if (!input.storyId || !input.content || !input.title || !input.format) {
-      return res.status(400).json({
-        success: false,
-        error: {
-          code: 'INVALID_INPUT',
-          message: 'Missing required fields: storyId, content, title, format'
-        }
-      });
-    }
-
-    const result = await exportService.saveAndExport(input);
-    return res.status(200).json(result);
-
-  } catch (error: any) {
-    console.error('Export error:', error);
-    return res.status(500).json({
-      success: false,
-      error: {
-        code: 'INTERNAL_ERROR',
-        message: 'Export failed'
-      }
-    });
-  }
-});
-
-// Image generation endpoint
-app.post('/api/image/generate', corsMiddleware, async (req, res) => {
-  try {
-    const input: ImageGenerationSeam['input'] = req.body;
-    const result = await imageService.generateImage(input);
-    res.status(result.success ? 200 : 400).json(result);
-  } catch (error: any) {
-    console.error('Image generation error:', error);
-    res.status(500).json({
-      success: false,
-      error: {
-        code: 'INTERNAL_ERROR',
-        message: 'Internal server error during image generation'
-      }
-    });
-  }
-});
 
 /**
  * Serve static files from /browser
